<<<<<<< HEAD
variables:
  DOCFX_SOURCE_BRANCH_NAME: $CI_BUILD_REF_NAME  

stages:
  - build
  - release


build_lib_test:
  stage: build
  image: mono:5.8
  script:
    - ./build.sh
  tags:
    - docker
  except:
    - tags

build_lib_release:
  stage: build
  image: mono:5.8
  script:
    - export BUILD_VERSION=$(echo $CI_COMMIT_REF_NAME | sed  's/\([0-9]\+\.[0-9]\+\.[0-9]\+\)\-release$/\1/g')
    - echo $BUILD_VERSION
    - sed -i -e "s/0.5.1.0/$BUILD_VERSION.0/g" Assets/Plugins/Rayark/Mast/Properties/AssemblyInfo.cs
    - ./build.sh
  artifacts:
    expire_in: 5 yrs
    name: mast-unity-project
    paths:
      - build
  tags:
    - docker
  only:
    - /^.*-release$/

mast-release:
  stage: release
  image: bash
  script:
    - cp build/Assets/Plugins/Rayark/Mast/Rayark.Mast.dll .
  artifacts:
    expire_in: 5 yrs
    paths:
      - Rayark.Mast.dll
  dependencies:
    - build_lib_release
  tags:
    - docker
  only:
    - /^.*-release$/

document:
  stage: build
  image: alvinsay/docfx:2.32.1
  script:
    - docfx doc/docfx.json
    - mv doc/_site public
  artifacts:
    expire_in: 5 yrs
    paths:
      - public                       # Upload the directory
  tags:
    - docker
  only:
    - /^.*-release$/


pages:
  stage: release
  image: alvinsay/docfx:2.32.1
  script:
    - docfx doc/docfx.json
    - mv doc/_site public
  artifacts:
    paths:
      - public                       # Upload the directory
  tags:
    - docker
  only:
    - master
=======
variables:
  DOCFX_SOURCE_BRANCH_NAME: $CI_BUILD_REF_NAME  

stages:
  - build
  - release


build_lib_test:
  stage: build
  image: mono:5.8
  script:
    - ./build.sh
  tags:
    - docker
  except:
    - tags

build_lib_release:
  stage: build
  image: mono:5.8
  script:
    - export BUILD_VERSION=$(echo $CI_COMMIT_REF_NAME | sed  's/\([0-9]\+\.[0-9]\+\.[0-9]\+\)\-release$/\1/g')
    - echo $BUILD_VERSION
    - sed -i -e "s/0.5.1.0/$BUILD_VERSION.0/g" Assets/Plugins/Rayark/Mast/Properties/AssemblyInfo.cs
    - ./build.sh
  artifacts:
    expire_in: 5 yrs
    name: mast-unity-project
    paths:
      - build
  tags:
    - docker
  only:
    - /^.*-release$/

mast-release:
  stage: release
  image: bash
  script:
    - cp build/Assets/Plugins/Rayark/Mast/Rayark.Mast.dll .
  artifacts:
    expire_in: 5 yrs
    paths:
      - Rayark.Mast.dll
  dependencies:
    - build_lib_release
  tags:
    - docker
  only:
    - /^.*-release$/

document:
  stage: build
  image: alvinsay/docfx:2.32.1
  script:
    - docfx doc/docfx.json
    - mv doc/_site public
  artifacts:
    expire_in: 5 yrs
    paths:
      - public                       # Upload the directory
  tags:
    - docker
  only:
    - /^.*-release$/


pages:
  stage: release
  image: alvinsay/docfx:2.32.1
  script:
    - docfx doc/docfx.json
    - mv doc/_site public
  artifacts:
    paths:
      - public                       # Upload the directory
  tags:
    - docker
  only:
    - master
>>>>>>> 9022fcb3
<|MERGE_RESOLUTION|>--- conflicted
+++ resolved
@@ -1,4 +1,3 @@
-<<<<<<< HEAD
 variables:
   DOCFX_SOURCE_BRANCH_NAME: $CI_BUILD_REF_NAME  
 
@@ -79,87 +78,4 @@
   tags:
     - docker
   only:
-    - master
-=======
-variables:
-  DOCFX_SOURCE_BRANCH_NAME: $CI_BUILD_REF_NAME  
-
-stages:
-  - build
-  - release
-
-
-build_lib_test:
-  stage: build
-  image: mono:5.8
-  script:
-    - ./build.sh
-  tags:
-    - docker
-  except:
-    - tags
-
-build_lib_release:
-  stage: build
-  image: mono:5.8
-  script:
-    - export BUILD_VERSION=$(echo $CI_COMMIT_REF_NAME | sed  's/\([0-9]\+\.[0-9]\+\.[0-9]\+\)\-release$/\1/g')
-    - echo $BUILD_VERSION
-    - sed -i -e "s/0.5.1.0/$BUILD_VERSION.0/g" Assets/Plugins/Rayark/Mast/Properties/AssemblyInfo.cs
-    - ./build.sh
-  artifacts:
-    expire_in: 5 yrs
-    name: mast-unity-project
-    paths:
-      - build
-  tags:
-    - docker
-  only:
-    - /^.*-release$/
-
-mast-release:
-  stage: release
-  image: bash
-  script:
-    - cp build/Assets/Plugins/Rayark/Mast/Rayark.Mast.dll .
-  artifacts:
-    expire_in: 5 yrs
-    paths:
-      - Rayark.Mast.dll
-  dependencies:
-    - build_lib_release
-  tags:
-    - docker
-  only:
-    - /^.*-release$/
-
-document:
-  stage: build
-  image: alvinsay/docfx:2.32.1
-  script:
-    - docfx doc/docfx.json
-    - mv doc/_site public
-  artifacts:
-    expire_in: 5 yrs
-    paths:
-      - public                       # Upload the directory
-  tags:
-    - docker
-  only:
-    - /^.*-release$/
-
-
-pages:
-  stage: release
-  image: alvinsay/docfx:2.32.1
-  script:
-    - docfx doc/docfx.json
-    - mv doc/_site public
-  artifacts:
-    paths:
-      - public                       # Upload the directory
-  tags:
-    - docker
-  only:
-    - master
->>>>>>> 9022fcb3
+    - master